--- conflicted
+++ resolved
@@ -1564,13 +1564,10 @@
         """
         max_attempts = 3
         current_attempt = 0
-<<<<<<< HEAD
 
         # Preserve medical terms
         chunk_preserved, preserved_terms = self.preserve_medical_terms(chunk)
-=======
-        original_chunk = chunk
->>>>>>> 347d4663
+
 
         while current_attempt < max_attempts:
             try:
@@ -1609,19 +1606,12 @@
                 print(f"Translation error on attempt {current_attempt+1}: {e}")
                 if current_attempt == max_attempts - 1:
                     print(f"Translation failed completely, returning original text")
-<<<<<<< HEAD
                     return chunk
 
                 current_attempt += 1
 
         return chunk
-=======
-                    return original_chunk
-
-                current_attempt += 1
-
-        return original_chunk
->>>>>>> 347d4663
+
 
     def translate_json_file(self, input_path: str, output_path: str):
         """
