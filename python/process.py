import warnings
warnings.filterwarnings("ignore", message="`torch.utils._pytree._register_pytree_node` is deprecated")

import glob
import os
import re
import json
import statistics
import pdfplumber
from collections import defaultdict
<<<<<<< HEAD
import numpy as np  # Add this to the existing imports
from typing import Dict, Any, List  # Add List if you use it in any methods

=======
import numpy as np
from typing import Dict, Any, Optional, List


class TableDetector:
    """
    Enhanced table detection that works across languages and document types
    without hardcoded language-specific patterns
    """
    
    def __init__(self, pdf_processor):
        """Initialize the detector with a PDFProcessor instance."""
        self.pdf_processor = pdf_processor
        
        # Universal patterns that indicate structured tabular data
        self.strong_table_patterns = [
            # Multiple aligned numeric values
            r'^\s*\d+\.\d+\s+\d+\.\d+\s+\d+\.\d+',
            r'^\s*\d+,\d+\s+\d+,\d+\s+\d+,\d+',  # European decimal format
            
            # Multiple percentages or statistical measures
            r'^\s*\d+%\s+\d+%\s+\d+%',
            r'^\s*[<>=≤≥]\s*\d+[\.,]\d+\s+[<>=≤≥]\s*\d+[\.,]\d+',
            
            # Multiple fractions or ratios
            r'^\s*\d+/\d+\s+\d+/\d+\s+\d+/\d+',
            r'^\s*\d+:\d+\s+\d+:\d+\s+\d+:\d+',
            
            # Clear tabular separators
            r'\|\s*[^|]+\s*\|\s*[^|]+\s*\|',  # Pipe separators
            r'^\s*[^\t]+\t[^\t]+\t[^\t]+',     # Tab separators
            
            # Generated table content (from PDF extraction)
            r'Row\s+\d+.*:.*Row\s+\d+.*:',
            r'Column\s+\d+.*:.*Column\s+\d+.*:',
        ]
        
        # Pharmaceutical domain patterns
        self.pharmaceutical_patterns = [
            # Currency patterns (Euro symbols)
            r'€\s*\d+[\.,]\d+',
            r'\d+[\.,]\d+\s*€',
            
            # Medical dosage patterns
            r'\d+\s*mg(?:/m²)?(?:\s|$)',
            r'\d+\s*μg(?:\s|$)',
            r'\d+\s*ng(?:\s|$)',
            r'\d+\s*pg(?:\s|$)',
            r'\d+\s*IU(?:\s|$)',
            
            # Pharmaceutical abbreviations
            r'\b(?:FCT|CIS|TAB|AMP|SC|PIS)\b',
            r'\b(?:mg|ml|kg|mmol|μg|ng|pg|IU)\b',
            
            # Treatment cycle patterns
            r'\d+\s*x\s*(?:daily|per\s+day)',
            r'per\s+\d+-day\s+cycle',
            r'every\s+\d+\s+days',
            r'continuously',
            
            # Treatment designations
            r'designation\s+of\s+(?:the\s+)?therapy',
            r'treatment\s+mode',
            r'treatment\s+costs',
            r'appropriate\s+comparator\s+therapy',
        ]
        
        # Table title patterns
        self.table_title_patterns = [
            r'^\s*Table\s+\d+',
            r'^\s*Designation\s+of\s+the\s+therapy',
            r'^\s*Treatment\s+(?:costs|mode|schedule)',
            r'^\s*Medicinal\s+product\s+to\s+be\s+assessed',
            r'^\s*Appropriate\s+comparator\s+therapy',
            r'^\s*Consumption:?',
            r'^\s*Costs:?',
        ]
        
        # Patterns that strongly suggest prose (universal across languages)
        self.prose_patterns = [
            # Sentence-like structures with conjunctions/connectors
            r'\b\w{2,}\s+(?:and|or|but|however|therefore|moreover|furthermore|nevertheless|additionally)\s+\w{2,}',
            r'\b\w{2,}\s+(?:et|ou|mais|cependant|donc|de plus|néanmoins|également)\s+\w{2,}',  # French
            r'\b\w{2,}\s+(?:und|oder|aber|jedoch|daher|außerdem|dennoch|zusätzlich)\s+\w{2,}',  # German
            r'\b\w{2,}\s+(?:y|o|pero|sin embargo|por lo tanto|además|no obstante|también)\s+\w{2,}',  # Spanish
            r'\b\w{2,}\s+(?:e|o|ma|tuttavia|pertanto|inoltre|tuttavia|anche)\s+\w{2,}',  # Italian
            r'\b\w{2,}\s+(?:i|lub|ale|jednak|dlatego|ponadto|niemniej|również)\s+\w{2,}',  # Polish
            
            # Long sentences with punctuation
            r'[.!?]\s+[A-ZÀÁÂÃÄÅÆÇÈÉÊËÌÍÎÏÐÑÒÓÔÕÖØÙÚÛÜÝÞŸ][a-zàáâãäåæçèéêëìíîïðñòóôõöøùúûüýþÿ]{2,}',
            
            # Phrases with articles and prepositions (common in prose)
            r'\b(?:the|a|an|in|on|at|by|for|with|from|to|of|as)\s+\w{2,}\s+\w{2,}',  # English
            r'\b(?:le|la|les|un|une|des|dans|sur|avec|pour|par|de|du|des)\s+\w{2,}\s+\w{2,}',  # French
            r'\b(?:der|die|das|ein|eine|in|auf|mit|für|durch|von|zu|bei)\s+\w{2,}\s+\w{2,}',  # German
            r'\b(?:el|la|los|las|un|una|en|con|por|para|de|del|desde)\s+\w{2,}\s+\w{2,}',  # Spanish
            r'\b(?:il|la|lo|gli|le|un|una|in|con|per|da|di|del|sulla)\s+\w{2,}\s+\w{2,}',  # Italian
        ]


    def enhanced_table_validation(self, table_data, page, page_num, sensitivity_level=1) -> bool:
        """
        Enhanced table validation with graduated sensitivity levels.
        Level 1: Standard validation (threshold 0.6)
        Level 2: Relaxed validation (threshold 0.5) 
        Level 3: Medical-specific validation (threshold 0.4 with domain patterns)
        """
        if not table_data or len(table_data) < 3:
            return False
        
        cleaned_table = self.pdf_processor.clean_table_data(table_data)
        if len(cleaned_table) < 3:
            return False
        
        # Core validation checks
        structure_score = self._check_table_structure(cleaned_table)
        content_score = self._check_table_content(cleaned_table)
        visual_score = 1.0 if self.has_explicit_table_structure(page) else 0.0
        
        # Apply sensitivity-based adjustments
        if sensitivity_level == 3:
            # Medical domain boost for level 3
            medical_score = self._check_medical_domain_patterns(cleaned_table)
            overall_score = (structure_score * 0.3) + (content_score * 0.3) + (visual_score * 0.1) + (medical_score * 0.3)
            threshold = 0.4
        elif sensitivity_level == 2:
            # Relaxed threshold for level 2
            overall_score = (structure_score * 0.4) + (content_score * 0.4) + (visual_score * 0.2)
            threshold = 0.5
        else:
            # Standard validation for level 1
            overall_score = (structure_score * 0.4) + (content_score * 0.4) + (visual_score * 0.2)
            threshold = 0.6
        
        return overall_score > threshold

    def _check_medical_domain_patterns(self, cleaned_table) -> float:
        """Check for medical domain-specific table patterns focusing on dosages and pricing."""
        if not cleaned_table:
            return 0.0
        
        score = 0.0
        all_cells = []
        
        # Collect all cell content
        for row in cleaned_table:
            for cell in row:
                if cell and cell.strip():
                    all_cells.append(cell.strip().lower())
        
        if not all_cells:
            return 0.0
        
        cell_text = ' '.join(all_cells)
        
        # Dosage patterns (high priority)
        dosage_patterns = [
            r'\d+\s*mg(?:/m²)?(?:\s|$)',
            r'\d+\s*μg(?:\s|$)',
            r'\d+\s*ml(?:\s|$)',
            r'\d+\s*(?:mg|μg|ml|g)\s*(?:daily|per\s+day|twice\s+daily)',
            r'cycle\s+\d+',
            r'\d+\s*x\s*daily',
            r'every\s+\d+\s+(?:days|weeks)',
        ]
        
        # Pricing patterns (high priority)
        pricing_patterns = [
            r'€\s*\d+(?:[.,]\d+)?',
            r'\d+(?:[.,]\d+)?\s*€',
            r'\$\s*\d+(?:[.,]\d+)?',
            r'cost(?:s)?',
            r'price(?:s)?',
            r'treatment\s+cost',
        ]
        
        # Medical table indicators (medium priority)
        medical_indicators = [
            r'designation\s+of\s+therapy',
            r'medicinal\s+product',
            r'appropriate\s+comparator',
            r'consumption',
            r'treatment\s+(?:mode|schedule)',
            r'therapeutic\s+indication',
        ]
        
        # Count pattern matches
        dosage_matches = sum(1 for pattern in dosage_patterns if re.search(pattern, cell_text, re.IGNORECASE))
        pricing_matches = sum(1 for pattern in pricing_patterns if re.search(pattern, cell_text, re.IGNORECASE))
        medical_matches = sum(1 for pattern in medical_indicators if re.search(pattern, cell_text, re.IGNORECASE))
        
        # Weight scoring based on priority
        if dosage_matches > 0:
            score += 0.4
        if pricing_matches > 0:
            score += 0.4
        if medical_matches > 0:
            score += 0.2
        
        # Bonus for combination of patterns
        if dosage_matches > 0 and pricing_matches > 0:
            score += 0.2
        
        return min(score, 1.0)

    def _check_table_structure(self, cleaned_table) -> float:
        """Check basic structural characteristics of potential table."""
        if not cleaned_table:
            return 0.0
        
        # 1. Reasonable dimensions
        rows = len(cleaned_table)
        cols = len(cleaned_table[0]) if cleaned_table[0] else 0
        
        if not (3 <= rows <= 50 and 2 <= cols <= 10):
            return 0.0
        
        # 2. Column consistency (most rows should have similar column count)
        col_counts = [len(row) for row in cleaned_table]
        most_common_cols = max(set(col_counts), key=col_counts.count)
        consistency = col_counts.count(most_common_cols) / len(col_counts)
        
        if consistency < 0.7:
            return 0.0
        
        # 3. Content density (not too sparse, not too dense)
        total_cells = sum(len(row) for row in cleaned_table)
        filled_cells = sum(1 for row in cleaned_table for cell in row if cell and cell.strip())
        density = filled_cells / max(total_cells, 1)
        
        if not (0.3 <= density <= 0.95):
            return 0.0
        
        return 1.0

    def _check_table_content(self, cleaned_table) -> float:
        """Check if content looks like typical table data."""
        if not cleaned_table:
            return 0.0
        
        score = 0.0
        total_cells = 0
        
        # Collect all non-empty cells
        all_cells = []
        for row in cleaned_table:
            for cell in row:
                if cell and cell.strip():
                    all_cells.append(cell.strip())
                    total_cells += 1
        
        if total_cells < 6:  # Too few cells to assess
            return 0.0
        
        # 1. Check for numeric content (common in tables)
        numeric_cells = sum(1 for cell in all_cells if self._is_numeric_like(cell))
        numeric_ratio = numeric_cells / total_cells
        
        if numeric_ratio > 0.3:  # Good amount of numeric data
            score += 0.4
        elif numeric_ratio > 0.1:  # Some numeric data
            score += 0.2
        
        # 2. Check cell length consistency (tables have concise cells)
        short_cells = sum(1 for cell in all_cells if len(cell.split()) <= 5)
        short_ratio = short_cells / total_cells
        
        if short_ratio > 0.7:  # Most cells are short
            score += 0.3
        elif short_ratio > 0.5:  # Many cells are short
            score += 0.15
        
        # 3. Check for table-like patterns
        table_patterns = 0
        text_sample = ' '.join(all_cells[:20])  # Sample for pattern checking
        
        # Currency, percentages, measurements
        if re.search(r'[€$£¥]\s*\d+|(\d+[.,]\d*\s*[%€$£¥])', text_sample):
            table_patterns += 1
        
        # Statistical patterns
        if re.search(r'[<>=≤≥]\s*\d+|p\s*[<>=]\s*\d', text_sample):
            table_patterns += 1
        
        # Medical/scientific units
        if re.search(r'\d+\s*(mg|ml|kg|%|mm|cm|years?|days?)\b', text_sample, re.IGNORECASE):
            table_patterns += 1
        
        if table_patterns > 0:
            score += 0.3
        
        return min(score, 1.0)


    def _group_words_into_lines(self, words, y_tolerance=3):
        """Group extracted words into lines based on their vertical position."""
        if not words:
            return []

        sorted_words = sorted(words, key=lambda w: w.get("top", 0))

        lines = []
        current_line = []
        current_top = None

        for word in sorted_words:
            top = word.get("top", 0)
            if current_top is None or abs(top - current_top) <= y_tolerance:
                current_line.append(word)
                if current_top is None:
                    current_top = top
            else:
                lines.append(sorted(current_line, key=lambda w: w.get("x0", 0)))
                current_line = [word]
                current_top = top

        if current_line:
            lines.append(sorted(current_line, key=lambda w: w.get("x0", 0)))

        return lines


    def find_table_title(self, page, table_region=None):
        """Locate a nearby heading that likely serves as the table title."""
        try:
            # Extract words with positioning
            words = page.extract_words(x_tolerance=3, y_tolerance=3)
            if not words:
                return None
            
            # Get lines of text
            lines = self._group_words_into_lines(words)
            if not lines:
                return None
            
            # If we have table region info, look above it
            search_lines = lines
            if table_region:
                # Look for title in lines above the table region
                table_top = min(word.get('top', 0) for line in table_region for word in line if isinstance(word, dict))
                search_lines = [line for line in lines if any(word.get('top', 0) < table_top - 10 for word in line)]
            
            # Look for table title patterns in reverse order (closest to table first)
            for line in reversed(search_lines):
                line_text = ' '.join([w.get('text', '') for w in line if w.get('text')])
                
                # Check for table title patterns
                for pattern in self.table_title_patterns:
                    if re.search(pattern, line_text, re.IGNORECASE):
                        return line_text.strip()
                
                # Check for pharmaceutical table indicators
                pharma_indicators = ['treatment', 'therapy', 'medicinal', 'costs', 'dosage', 'consumption']
                if any(indicator in line_text.lower() for indicator in pharma_indicators):
                    # Make sure it's not too long (likely not a title if > 100 chars)
                    if len(line_text) <= 100:
                        return line_text.strip()
            
            # Fallback: look for any short line with key pharmaceutical terms
            for line in reversed(search_lines[-10:]):  # Last 10 lines before table
                line_text = ' '.join([w.get('text', '') for w in line if w.get('text')])
                if (len(line_text.split()) <= 10 and 
                    any(term in line_text.lower() for term in ['table', 'designation', 'treatment', 'costs', 'therapy'])):
                    return line_text.strip()
            
            return None
            
        except Exception as e:
            print(f"      Error finding table title: {e}")
            return None

    def _estimate_table_region(self, table_data):
        """Estimate the region occupied by a table for proximity detection."""
        # Simple region estimation - in practice this could be more sophisticated
        return {
            "estimated_rows": len(table_data) if table_data else 0,
            "estimated_cols": len(table_data[0]) if table_data and table_data[0] else 0
        }

    def _create_table_metadata(self, table_data, table_title, extraction_method, page_num):
        """Create comprehensive metadata for detected tables."""
        metadata = {
            "original_rows": len(table_data) if table_data else 0,
            "extraction_method": extraction_method,
            "has_title": bool(table_title),
            "page": page_num
        }
        
        # Add medical-specific metadata
        if table_data:
            cleaned_table = self.pdf_processor.clean_table_data(table_data)
            all_text = ' '.join([' '.join(row) for row in cleaned_table if row])
            
            metadata.update({
                "contains_dosage": bool(re.search(r'\d+\s*(?:mg|μg|ml)', all_text, re.IGNORECASE)),
                "contains_pricing": bool(re.search(r'[€$]\s*\d+|cost|price', all_text, re.IGNORECASE)),
                "contains_medication": bool(re.search(r'sorafenib|lenvatinib|treatment|therapy', all_text, re.IGNORECASE)),
                "table_title": table_title if table_title else None,
                "narrative_length": 0  # Will be updated after narrative creation
            })
        
        return metadata

    def convert_table_to_narrative(self, table_data, table_title=None):
        """Convert table to hybrid format with narrative and structured metadata."""
        if not table_data or len(table_data) == 0:
            return ""
        
        cleaned_table = self.pdf_processor.clean_table_data(table_data)
        if len(cleaned_table) == 0:
            return ""
        
        # Generate narrative (existing logic)
        narrative_parts = []
        
        if table_title:
            narrative_parts.append(f"Table Title: {table_title}")
            narrative_parts.append("")
        
        headers = self.identify_table_headers(cleaned_table)
        
        if headers:
            narrative_parts.append(f"Table contains the following columns: {', '.join(headers)}")
            data_rows = cleaned_table[1:] if len(cleaned_table) > 1 else []
            
            for row_idx, row in enumerate(data_rows, 1):
                row_description = self.create_row_description(headers, row, row_idx)
                if row_description:
                    narrative_parts.append(row_description)
        else:
            title_part = f"Table Title: {table_title}\n\n" if table_title else ""
            narrative_content = title_part + self.convert_headerless_table(cleaned_table)
            return narrative_content
        
        narrative_text = "\n".join(narrative_parts)
        
        return narrative_text


    def _classify_table_content(self, text):
        """Classify the primary content type of the table."""
        text_lower = text.lower()
        
        if re.search(r'cost|price|€|\$', text_lower):
            return "pricing"
        elif re.search(r'\d+\s*(?:mg|μg|ml)', text_lower):
            return "dosage"
        elif re.search(r'patient|study|trial', text_lower):
            return "clinical_data"
        elif re.search(r'treatment|therapy|medicinal', text_lower):
            return "treatment_info"
        else:
            return "general"
    
    def identify_table_headers(self, cleaned_table):
        """
        Try to identify table headers from the first row(s).
        """
        if not cleaned_table:
            return None
        
        first_row = cleaned_table[0]
        
        # Check if first row looks like headers
        header_indicators = [
            # Check for typical header words
            any(word.lower() in cell.lower() for word in ['name', 'type', 'value', 'result', 'outcome', 'dose', 'drug', 'treatment', 'group', 'arm', 'study', 'n=', 'patient', 'endpoint', 'efficacy', 'safety', 'adverse', 'event'] for cell in first_row if cell),
            
            # Check if cells are short (typical of headers)
            all(len(cell.split()) <= 4 for cell in first_row if cell),
            
            # Check if subsequent rows have different content patterns
            len(cleaned_table) > 1 and any(
                self.is_numeric(cell) for cell in cleaned_table[1] if cell
            )
        ]
        
        if any(header_indicators):
            return [cell if cell else f"Column_{i+1}" for i, cell in enumerate(first_row)]
        
        return None

    def create_row_description(self, headers, row, row_idx):
        """
        Create a descriptive sentence for a table row.
        """
        if not headers or not row:
            return ""
        
        # Pair headers with values
        pairs = []
        for i, (header, value) in enumerate(zip(headers, row)):
            if value and value.strip():
                # Clean header and value
                clean_header = header.strip().rstrip(':')
                clean_value = value.strip()
                
                pairs.append(f"{clean_header}: {clean_value}")
        
        if not pairs:
            return ""
        
        # Create a descriptive sentence
        if len(pairs) == 1:
            return f"Row {row_idx}: {pairs[0]}"
        elif len(pairs) == 2:
            return f"Row {row_idx}: {pairs[0]} and {pairs[1]}"
        else:
            # Multiple pairs - create a structured description
            return f"Row {row_idx}: {', '.join(pairs[:-1])}, and {pairs[-1]}"

    def convert_headerless_table(self, cleaned_table):
        """
        Convert a table without clear headers into narrative form.
        """
        narrative_parts = []
        
        for row_idx, row in enumerate(cleaned_table, 1):
            # Filter out empty cells
            non_empty_cells = [cell for cell in row if cell and cell.strip()]
            
            if non_empty_cells:
                if len(non_empty_cells) == 1:
                    narrative_parts.append(f"Row {row_idx}: {non_empty_cells[0]}")
                else:
                    # Join multiple cells with descriptive text
                    cell_desc = ", ".join(f"'{cell}'" for cell in non_empty_cells)
                    narrative_parts.append(f"Row {row_idx} contains: {cell_desc}")
        
        return "\n".join(narrative_parts)

    def is_numeric(self, text: str) -> bool:
        """Check whether a text string represents a numeric value."""
        if not text or not isinstance(text, str):
            return False
        
        text = text.strip()
        if not text:
            return False
        
        # Remove common non-numeric characters that might appear in numbers
        cleaned = text.replace(',', '').replace(' ', '')
        
        try:
            # Try to convert to float
            float(cleaned)
            return True
        except (ValueError, TypeError):
            pass
        
        # Check for percentage
        if text.endswith('%'):
            try:
                float(text[:-1].replace(',', '').replace(' ', ''))
                return True
            except (ValueError, TypeError):
                pass
        
        # Check for simple patterns like "< 0.001" or "> 100"
        try:
            if re.match(r'^[<>=≤≥]\s*[\d.,]+$', text):
                return True
        except (TypeError, re.error):
            pass
        
        # Check for ranges like "1.2-3.4"
        try:
            if re.match(r'^\d+\.?\d*[-–]\d+\.?\d*$', text):
                return True
        except (TypeError, re.error):
            pass
        
        return False
    
    def _is_numeric_like(self, text: str) -> bool:
        """Simple check if text represents numeric data."""
        if not text:
            return False
        
        # Pure numbers
        if re.match(r'^\d+([.,]\d+)?$', text):
            return True
        
        # Numbers with units/symbols
        if re.match(r'^\d+([.,]\d+)?\s*[%€$£¥]$', text):
            return True
        
        # Ranges
        if re.match(r'^\d+([.,]\d+)?\s*[-–]\s*\d+([.,]\d+)?$', text):
            return True
        
        # Comparison operators
        if re.match(r'^[<>=≤≥]\s*\d+([.,]\d+)?$', text):
            return True

        return False

    def has_explicit_table_structure(self, page) -> bool:
        """Check for a clear table grid on the page."""
        try:
            lines = page.lines if hasattr(page, 'lines') else []
            if len(lines) < 6:
                return False

            horizontal_lines = []
            vertical_lines = []

            for line in lines:
                x1, y1, x2, y2 = line.get('x0', 0), line.get('y0', 0), line.get('x1', 0), line.get('y1', 0)
                width = abs(x2 - x1)
                height = abs(y2 - y1)

                if width > 100 and height < 3:
                    horizontal_lines.append(line)
                elif height > 30 and width < 3:
                    vertical_lines.append(line)

            if len(horizontal_lines) >= 3 and len(vertical_lines) >= 2:
                return self._check_line_intersections(horizontal_lines, vertical_lines)

            return False
        except Exception:
            return False

    def _check_line_intersections(self, h_lines, v_lines) -> bool:
        """Simple intersection check for grid formation."""
        try:
            intersections = 0

            for h_line in h_lines[:5]:
                h_y = h_line.get('y0', 0)
                h_x1, h_x2 = h_line.get('x0', 0), h_line.get('x1', 0)

                for v_line in v_lines[:4]:
                    v_x = v_line.get('x0', 0)
                    v_y1, v_y2 = v_line.get('y0', 0), v_line.get('y1', 0)

                    if (min(h_x1, h_x2) <= v_x <= max(h_x1, h_x2) and
                            min(v_y1, v_y2) <= h_y <= max(v_y1, v_y2)):
                        intersections += 1

            expected_min = min(len(h_lines), 5) * min(len(v_lines), 4) * 0.3
            return intersections >= expected_min
        except Exception:
            return False


    def extract_tables_ultra_strict(self, page):
        """Extract tables with strict visual settings."""
        try:
            explicit_v_lines = self.detect_vertical_table_lines_strict(page)
            explicit_h_lines = self.detect_horizontal_table_lines_strict(page)

            if explicit_v_lines and explicit_h_lines:
                tables = page.extract_tables(
                    table_settings={
                        "vertical_strategy": "explicit",
                        "horizontal_strategy": "explicit",
                        "explicit_vertical_lines": explicit_v_lines,
                        "explicit_horizontal_lines": explicit_h_lines,
                        "min_words_vertical": 3,
                        "min_words_horizontal": 2,
                        "keep_blank_chars": False,
                        "text_tolerance": 2,
                        "intersection_tolerance": 2,
                    }
                )
                if tables:
                    return tables

            tables = page.extract_tables(
                table_settings={
                    "vertical_strategy": "lines",
                    "horizontal_strategy": "lines",
                    "min_words_vertical": 4,
                    "min_words_horizontal": 3,
                    "keep_blank_chars": False,
                    "text_tolerance": 1,
                    "intersection_tolerance": 1,
                }
            )

            return tables if tables else []
        except Exception:
            return []

    def detect_vertical_table_lines_strict(self, page) -> List[float]:
        """Detect vertical lines with relaxed criteria."""
        try:
            lines = page.lines if hasattr(page, 'lines') else []
            vertical_lines = []

            for line in lines:
                x1, y1, x2, y2 = line.get('x0', 0), line.get('y0', 0), line.get('x1', 0), line.get('y1', 0)
                line_width = abs(x2 - x1)
                line_height = abs(y2 - y1)

                if line_height > 25 and line_width < 6 and line_height > line_width * 8:
                    vertical_lines.append(x1)

            unique_lines = []
            for x in sorted(vertical_lines):
                if not unique_lines or abs(x - unique_lines[-1]) > 5:
                    unique_lines.append(x)

            return unique_lines
        except Exception:
            return []

    def detect_horizontal_table_lines_strict(self, page) -> List[float]:
        """Detect horizontal lines with relaxed criteria."""
        try:
            lines = page.lines if hasattr(page, 'lines') else []
            horizontal_lines = []

            for line in lines:
                x1, y1, x2, y2 = line.get('x0', 0), line.get('y0', 0), line.get('x1', 0), line.get('y1', 0)
                line_width = abs(x2 - x1)
                line_height = abs(y2 - y1)

                if line_width > 40 and line_height < 6 and line_width > line_height * 12:
                    horizontal_lines.append(y1)

            unique_lines = []
            for y in sorted(horizontal_lines):
                if not unique_lines or abs(y - unique_lines[-1]) > 3:
                    unique_lines.append(y)

            return unique_lines
        except Exception:
            return []


    def detect_complete_tables(self, pdf):
        """Enhanced multi-pass table detection with graduated sensitivity."""
        tables_info = []
        detected_regions = []  # Track regions where tables were found

        print("  🔍 Multi-pass table detection with graduated sensitivity...")

        for page_num, page in enumerate(pdf.pages, start=1):
            page_tables = []
            
            # Pass 1: Standard detection (sensitivity level 1)
            if self.has_explicit_table_structure(page):
                visual_tables = self.extract_tables_ultra_strict(page)
                if visual_tables:
                    page_tables.extend(visual_tables)

            if not page_tables:
                try:
                    standard_tables = page.extract_tables()
                    if standard_tables:
                        page_tables.extend(standard_tables)
                except Exception as e:
                    print(f"      Page {page_num}: Standard extraction failed: {e}")

            # Validate Pass 1 results
            pass_1_tables = []
            for table_idx, table_data in enumerate(page_tables):
                if self.enhanced_table_validation(table_data, page, page_num, sensitivity_level=1):
                    table_title = self.find_table_title(page)
                    narrative_text = self.convert_table_to_narrative(table_data, table_title)
                    
                    if narrative_text.strip():
                        heading = table_title if table_title else f"Table {table_idx + 1} on page {page_num}"
                        
                        table_info = {
                            "page": page_num,
                            "heading": heading,
                            "text": narrative_text,
                            "table_type": "multi_pass_validated_table",
                            "table_metadata": self._create_table_metadata(table_data, table_title, "pass_1_standard", page_num)
                        }
                        
                        pass_1_tables.append(table_info)
                        # Track detected region for pass 2
                        detected_regions.append((page_num, self._estimate_table_region(table_data)))

            # Pass 2: Relaxed detection near existing tables (sensitivity level 2)
            if detected_regions:
                additional_tables = []
                for table_idx, table_data in enumerate(page_tables):
                    # Skip if already validated in pass 1
                    already_found = any(t["page"] == page_num for t in pass_1_tables)
                    if not already_found and self.enhanced_table_validation(table_data, page, page_num, sensitivity_level=2):
                        table_title = self.find_table_title(page)
                        narrative_text = self.convert_table_to_narrative(table_data, table_title)
                        
                        if narrative_text.strip():
                            heading = table_title if table_title else f"Table {table_idx + 1} on page {page_num}"
                            
                            table_info = {
                                "page": page_num,
                                "heading": heading,
                                "text": narrative_text,
                                "table_type": "multi_pass_validated_table",
                                "table_metadata": self._create_table_metadata(table_data, table_title, "pass_2_relaxed", page_num)
                            }
                            
                            additional_tables.append(table_info)

                pass_1_tables.extend(additional_tables)

            # Pass 3: Medical domain-specific detection (sensitivity level 3)
            medical_tables = []
            for table_idx, table_data in enumerate(page_tables):
                # Skip if already found in previous passes
                already_found = any(t["page"] == page_num for t in pass_1_tables)
                if not already_found and self.enhanced_table_validation(table_data, page, page_num, sensitivity_level=3):
                    table_title = self.find_table_title(page)
                    narrative_text = self.convert_table_to_narrative(table_data, table_title)
                    
                    if narrative_text.strip():
                        heading = table_title if table_title else f"Medical Table {table_idx + 1} on page {page_num}"
                        
                        table_info = {
                            "page": page_num,
                            "heading": heading,
                            "text": narrative_text,
                            "table_type": "multi_pass_validated_table", 
                            "table_metadata": self._create_table_metadata(table_data, table_title, "pass_3_medical", page_num)
                        }
                        
                        medical_tables.append(table_info)

            pass_1_tables.extend(medical_tables)
            
            if pass_1_tables:
                print(f"      Page {page_num}: Found {len(pass_1_tables)} tables via multi-pass detection")
            
            tables_info.extend(pass_1_tables)

        print(f"  ✅ Multi-pass detection complete: {len(tables_info)} validated tables")
        return tables_info
>>>>>>> 3ec1c54a


class PDFProcessor:
    def __init__(
        self,
        pdf_path,
        boilerplate_threshold=0.3,
        doc_id=None,
        language="unknown",
        region="unknown",
        title="Unknown Title",
        created_date="unknown_date",
        keywords=None
    ):
        """Initialize processor and gather basic metadata."""
        self.pdf_path = pdf_path
        self.boilerplate_threshold = boilerplate_threshold
        self.doc_id = doc_id or os.path.splitext(os.path.basename(pdf_path))[0]
        self.language = language
        self.region = region
        self.title = title
        self.created_date = created_date
        self.keywords = keywords or []
        self.global_headings_list = []
        self.page_headings_map = defaultdict(list)

        # Initialize table detection class
        self.table_detector = TableDetector(self)

        # Immediately extract and store submission year upon initialization
        self.created_date = self.find_submission_year()

        # Extract country from folder structure
        self.country = self.extract_country_from_path()

        # Extract source type 
        self.source_type = self.extract_source_type_from_path()


        print("--------------------------------------------")
        print(f"Source type for '{self.pdf_path}': {self.source_type}")
        print(f"Submission year for '{self.pdf_path}': {self.created_date}")
        print(f"Country for '{self.pdf_path}': {self.country}")

    def extract_source_type_from_path(self):
        """Identifies whether this is an HTA submission or clinical guideline."""
        if "hta submission" in self.pdf_path.lower() or "hta submissions" in self.pdf_path.lower():
            return "hta_submission"
        elif "clinical guideline" in self.pdf_path.lower() or "clinical guidelines" in self.pdf_path.lower():
            return "clinical_guideline"
        else:
            return "unknown"

    def extract_country_from_path(self):
        """Extracts the country code from the parent directory name."""
        parent_dir = os.path.basename(os.path.dirname(self.pdf_path))
        
        # All EU country codes plus additional European countries and special codes
        country_codes = {
            # EU member states
            "AT", "BE", "BG", "HR", "CY", "CZ", "DK", "EE", "FI", "FR", 
            "DE", "EL", "GR", "HU", "IE", "IT", "LV", "LT", "LU", "MT", 
            "NL", "PL", "PO", "PT", "RO", "SK", "SI", "ES", "SE",
            
            # Non-EU European countries
            "CH", "NO", "IS", "UK", "GB", "UA", "RS", "ME", "MK", "AL", 
            "BA", "MD", "XK", "LI",
            
            # Special codes and regions
            "EU", "EN", "INT", # INT for international
            
            # Other codes found in your folder structure
            "AE", "TR"
        }
        
        return parent_dir if parent_dir in country_codes else "unknown"

    def find_submission_year(self):
        """
        Finds the submission/report year from the first page of the PDF.
        Stores the year in self.created_date, or 'unknown_year' if none found.
        """
        try:
            with pdfplumber.open(self.pdf_path) as pdf:
                if not pdf.pages:
                    return "unknown_year"
                first_page_text = pdf.pages[0].extract_text() or ""
        except Exception:
            return "unknown_year"

        year_pattern = r"\b(19|20)\d{2}\b"

        triggers = [
            "submission date", "submitted on", "report date", "date of submission", "date of issue",
            "soumission", "data di presentazione", "fecha de presentación",
            "datum der einreichung", "fecha de remisión", "submitted:", "issued on", "rapport",
            "published:", "published", "publication date", "date of publication"
        ]

        lines = first_page_text.splitlines()

        for line in lines:
            line_lower = line.lower()
            if any(trigger in line_lower for trigger in triggers):
                years_in_line = re.findall(year_pattern, line)
                if years_in_line:
                    return years_in_line[0]

        all_years = re.findall(r"\b(?:19|20)\d{2}\b", first_page_text)
        if all_years:
            return all_years[0]

        return "unknown_year"
    
    def print_boilerplate_lines(self, boilerplate_normed, normed_line_pages):
        """Logs boilerplate lines that were removed from the PDF."""
        print(f"Boilerplate lines removed from {self.pdf_path}:")
        for normed in boilerplate_normed:
            pages = sorted(normed_line_pages[normed])
            print(f"'{normed}' found on pages: {pages}")

    @staticmethod
    def remove_links(line: str) -> str:
        """Removes URLs and empty parentheses from a given text line."""
        line_no_links = re.sub(r'\(?(?:https?://|www\.)\S+\)?', '', line)
        line_no_links = re.sub(r'\(\s*\)', '', line_no_links)
        return line_no_links.strip()

    @staticmethod
    def advanced_normalize(line: str) -> str:
        """Normalizes text by removing digits and non-alpha characters."""
        norm = line.lower()
        norm = re.sub(r'\d+', '', norm)
        norm = re.sub(r'[^a-z]+', '', norm)
        return norm.strip()

    @staticmethod
    def contains_of_contents(line: str) -> bool:
        """Checks if the line contains 'of contents', indicating a table of contents entry."""
        return bool(re.search(r'\bof\s+contents\b', line, re.IGNORECASE))

    @staticmethod
    def is_toc_dotline(line: str) -> bool:
        """Checks if a line is a dotted table of contents entry."""
        return bool(re.search(r'\.{5,}\s*\d+$', line))

    @staticmethod
    def is_footnote_source(line: str) -> bool:
        """Determines if the line is a reference or footnote source."""
        stripped = line.strip()
        if not stripped:
            return False

        if not re.match(r'^(\[\d+\]|[\d\.]+)\b', stripped):
            return False

        reference_patterns = [r'et al\.', r'Disponible en ligne', r'consulté le', r'NEJM', r'PubMed', r'doi']
        combined = '(' + '|'.join(reference_patterns) + ')'
        return bool(re.search(combined, stripped, flags=re.IGNORECASE))

    def merge_hyphenated_words(self, lines: List[str]) -> List[str]:
        """
        Merge hyphenated words that are split across lines.
        This handles cases like 'signifi-' on one line and 'cant' on the next.
        """
        if not lines:
            return lines
            
        cleaned_lines = []
        i = 0
        
        while i < len(lines):
            line = lines[i].rstrip()
            
            # Check if current line ends with hyphen and there's a next line
            if i < len(lines) - 1 and line.endswith('-'):
                next_line = lines[i + 1].lstrip()
                
                # Only merge if the next line starts with a lowercase letter (continuation)
                # or if it's clearly a continuation (no punctuation at start)
                if (next_line and 
                    (next_line[0].islower() or 
                     not re.match(r'^[A-Z\d\(\[\{]', next_line))):
                    
                    # Remove hyphen and merge with next line
                    merged = line[:-1] + next_line
                    cleaned_lines.append(merged)
                    i += 2  # Skip the next line as it's been merged
                else:
                    # Keep the hyphen if it doesn't look like a word break
                    cleaned_lines.append(line)
                    i += 1
            else:
                cleaned_lines.append(line)
                i += 1
                
        return cleaned_lines

    def improve_paragraph_cohesion(self, lines: List[str]) -> List[str]:
        """
        Improve paragraph cohesion by joining lines that appear to be 
        continuation of the same sentence or paragraph.
        """
        if not lines:
            return lines
            
        cohesive_lines = []
        i = 0
        
        while i < len(lines):
            current_line = lines[i].strip()
            
            if not current_line:
                cohesive_lines.append(current_line)
                i += 1
                continue
            
            # Look ahead to see if we should merge with next line
            if i < len(lines) - 1:
                next_line = lines[i + 1].strip()
                
                # Conditions for merging:
                # 1. Current line doesn't end with sentence-ending punctuation
                # 2. Next line exists and isn't empty
                # 3. Next line starts with lowercase (likely continuation)
                # 4. Current line doesn't look like a heading or list item
                should_merge = (
                    current_line and next_line and
                    not re.search(r'[.!?:;]', current_line) and
                    next_line[0].islower() and
                    not re.match(r'^\d+[\.\)]\s', current_line) and  # Not a numbered list
                    not re.match(r'^[•\-\*]\s', current_line) and   # Not a bullet list
                    len(current_line.split()) > 1  # Not a single word (likely heading)
                )
                
                if should_merge:
                    # Merge current line with next line
                    merged_line = current_line + ' ' + next_line
                    cohesive_lines.append(merged_line)
                    i += 2  # Skip the next line
                else:
                    cohesive_lines.append(current_line)
                    i += 1
            else:
                cohesive_lines.append(current_line)
                i += 1
                
        return cohesive_lines

    def detect_headings_by_font(self, page):
        """
        Detect headings based on font size, boldness, numbering, uppercase, length,
        and vertical spacing (space above and below).
        """
        words = page.extract_words(
            x_tolerance=2,
            y_tolerance=2,
            extra_attrs=["fontname", "size"]
        )
        if not words:
            return []

        # Sort words top->down, left->right
        words_sorted = sorted(words, key=lambda w: (round(w.get('top', 0)), w.get('x0', 0)))

        # 1) Group words into raw lines
        raw_lines = []
        current_line = []
        line_tolerance = 5

        for w in words_sorted:
            if w.get('size') is None or w.get('top') is None:
                continue

            if not current_line:
                current_line = [w]
                continue

            last_word = current_line[-1]
            if abs(w['top'] - last_word['top']) <= line_tolerance:
                current_line.append(w)
            else:
                raw_lines.append(current_line)
                current_line = [w]
        if current_line:
            raw_lines.append(current_line)

        # 2) Merge adjacent lines if same font style, etc. (multi-line headings)
        merged_lines = []
        if raw_lines:
            current_group = raw_lines[0]

            for next_line in raw_lines[1:]:
                if not current_group:
                    current_group = next_line
                    continue
                    
                current_avg_size = statistics.mean([w['size'] for w in current_group if 'size' in w])
                next_avg_size = statistics.mean([w['size'] for w in next_line if 'size' in w])
                current_bold = all('bold' in w.get('fontname', '').lower() for w in current_group)
                next_bold = all('bold' in w.get('fontname', '').lower() for w in next_line)
                
                # Calculate vertical gap safely
                current_bottom = max(w.get('bottom', 0) for w in current_group)
                next_top = min(w.get('top', 0) for w in next_line)
                vertical_gap = next_top - current_bottom

                if (
                    abs(current_avg_size - next_avg_size) < 1.0 and
                    current_bold == next_bold and
                    vertical_gap <= 10
                ):
                    current_group.extend(next_line)
                else:
                    merged_lines.append(current_group)
                    current_group = next_line
            if current_group:
                merged_lines.append(current_group)

        # 3) Build line_objects
        line_objects = []
        font_sizes = []

        for line_words in merged_lines:
            text_parts = [lw["text"] for lw in line_words if lw.get("text")]
            if not text_parts:
                continue

            text = " ".join(text_parts).strip()
            sizes = [lw['size'] for lw in line_words if lw.get('size') is not None]
            avg_size = statistics.mean(sizes) if sizes else 10.0
            top_pos = min(lw.get('top', 0) for lw in line_words)
            bottom_pos = max(lw.get('bottom', 0) for lw in line_words)

            line_objects.append({
                "text": text,
                "avg_size": avg_size,
                "top": top_pos,
                "bottom": bottom_pos,
                "words": line_words
            })
            font_sizes.append(avg_size)

        if not line_objects:
            return []

        median_size = statistics.median(font_sizes)

        # 4) Score each line
        for idx, obj in enumerate(line_objects):
            text = obj["text"]
            avg_size = obj["avg_size"]
            lw = obj["words"]
            word_count = len(text.split())

            # Font size ratio
            ratio_to_median = avg_size / median_size if median_size else 1.0
            font_score = 2 if ratio_to_median >= 1.3 else (1 if ratio_to_median >= 1.1 else 0)

            # Uppercase ratio
            letters = [c for c in text if c.isalpha()]
            uppercase_ratio = sum(c.isupper() for c in letters) / len(letters) if letters else 0
            uppercase_score = 2 if uppercase_ratio > 0.8 else (1 if uppercase_ratio > 0.6 else 0)

            # Length
            length_score = 2 if word_count < 6 else (1 if word_count < 12 else 0)

            # Boldface
            bold_words = [w for w in lw if w.get('fontname') and 'bold' in w['fontname'].lower()]
            bold_ratio = len(bold_words) / len(lw) if lw else 0
            bold_score = 2 if bold_ratio > 0.7 else (1 if bold_ratio > 0.3 else 0)

            # Numbering
            numbering_score = 0
            numbering_pattern = r'^(\d+(\.\d+)*[\.\,\)]?\s+)'
            if re.match(numbering_pattern, text):
                numbering_score = 2

            # Vertical spacing
            vertical_space_score = 0
            space_above = obj["top"] - line_objects[idx-1]["bottom"] if idx > 0 else 100
            space_below = line_objects[idx+1]["top"] - obj["bottom"] if idx < len(line_objects)-1 else 100

            if space_above > 15 and space_below > 10:
                vertical_space_score = 2
            elif space_above > 10 or space_below > 8:
                vertical_space_score = 1

            total_score = (
                font_score +
                uppercase_score +
                length_score +
                bold_score +
                numbering_score +
                vertical_space_score
            )
            obj["likely_heading"] = (total_score >= 5)

        return line_objects


    def clean_table_data(self, table_data):
        """
        Clean and standardize table data.
        """
        cleaned = []
        
        for row in table_data:
            if not row:
                continue
            
            cleaned_row = []
            for cell in row:
                if cell is None:
                    cell_text = ""
                else:
                    # Clean cell content
                    cell_text = re.sub(r'\s+', ' ', str(cell)).strip()
                    
                cleaned_row.append(cell_text)
            
            # Only include rows that have some content
            if any(cell.strip() for cell in cleaned_row):
                cleaned.append(cleaned_row)
        
        return cleaned


<<<<<<< HEAD

    @staticmethod
    def flatten_table(table):
        """
        Like the original, but
        • runs through pandas to drop empty cols/rows
        • keeps header row
        • still emits plain-text “Row X: col1|col2|…”
        """
        if not table or len(table) < 2:
            return ""

        # Build DataFrame
        df = pd.DataFrame(table[1:], columns=table[0])

        # Drop completely-empty rows / cols
        df = df.dropna(axis=0, how="all").dropna(axis=1, how="all")
        if df.empty:
            return ""

        # Clean cells (collapse whitespace, remove line breaks)
        df = df.applymap(lambda x: re.sub(r'\s+', ' ', str(x).strip()) if pd.notnull(x) else "")

        # Header
        header = "|".join(df.columns)

        # Rows
        lines = [f"Row {i+1}: " + "|".join(str(v) for v in row)
                for i, row in df.iterrows()]

        return f"HEADER: {header}\n" + "\n".join(lines)

=======
    def extract_text_by_columns(self, page):
        """
        Extract text from a page considering column layout.
        Returns text organized by columns and preserving reading order.
        Enhanced with hyphenation and paragraph cohesion improvements.
        """
        num_columns, column_boundaries = self.detect_columns(page)
        
        if num_columns == 1:
            # For single column, extract text and apply improvements
            column_text = page.extract_text()
            if column_text:
                lines = column_text.split('\n')
                # Apply hyphenation merging
                lines = self.merge_hyphenated_words(lines)
                # Apply paragraph cohesion
                lines = self.improve_paragraph_cohesion(lines)
                return ['\n'.join(lines)]
            return [""]
        
        # For multi-column layout, extract text for each column separately
        column_texts = []
        
        for i in range(num_columns):
            left_bound = column_boundaries[i]
            right_bound = column_boundaries[i+1]
            
            # Extract text only within this column's boundaries
            column_area = (left_bound, 0, right_bound, page.height)
            column_text = page.crop(column_area).extract_text()
            
            if column_text and column_text.strip():
                lines = column_text.split('\n')
                # Apply hyphenation merging
                lines = self.merge_hyphenated_words(lines)
                # Apply paragraph cohesion
                lines = self.improve_paragraph_cohesion(lines)
                column_texts.append('\n'.join(lines))
        
        return column_texts

    def detect_columns(self, page):
        """
        Detect if a page has multiple columns by analyzing text positions.
        Returns the number of columns and their x-boundaries.
        """
        words = page.extract_words(x_tolerance=2, y_tolerance=2)
        if not words:
            return 1, []  # Default to single column if no words
            
        # Collect x-positions (horizontal position) of words
        x_positions = [word['x0'] for word in words]
        
        # Identify potential column gaps using histogram analysis
        hist, bin_edges = np.histogram(x_positions, bins=20)
        
        # Find significant gaps in word positions
        significant_gaps = []
        for i in range(len(hist)):
            if hist[i] < max(hist) * 0.1:  # Threshold for considering a gap
                left_edge = bin_edges[i]
                right_edge = bin_edges[i+1]
                middle = (left_edge + right_edge) / 2
                significant_gaps.append(middle)
        
        # Determine number of columns based on gaps
        if len(significant_gaps) == 0:
            return 1, []  # Single column
        elif len(significant_gaps) == 1:
            # Likely a two-column layout
            # Determine boundaries between columns
            column_boundaries = [0, significant_gaps[0], page.width]
            return 2, column_boundaries
        else:
            # Multi-column layout (more than two)
            # Sort gaps and create column boundaries
            significant_gaps.sort()
            column_boundaries = [0] + significant_gaps + [page.width]
            return len(column_boundaries) - 1, column_boundaries
>>>>>>> 3ec1c54a

    def extract_preliminary_chunks(self):
        """
        Main function that:
        1. Extracts text and identifies headings from each page (skipping footnotes, boilerplate, etc.).
        2. Stores headings per page in self.page_headings_map.
        3. Extracts tables using enhanced multi-pass detection and hybrid metadata conversion.
        4. Returns a dictionary with enhanced text processing including hyphenation and paragraph cohesion.
        Enhanced with better error handling for problematic PDFs and improved table handling.
        """
        try:
            with pdfplumber.open(self.pdf_path) as pdf:
                # We'll first gather all lines/heading info (without handling tables)
                num_pages = len(pdf.pages)
                normed_line_pages = {}
                pages_with_lines = []
                problematic_pages = 0
                total_pages_processed = 0

                # Pass 1: gather potential headings and normal lines, handling columns
                for i, page in enumerate(pdf.pages, start=1):
                    try:
                        # First detect headings using font information
                        line_objs = self.detect_headings_by_font(page)
                        
                        # Create a mapping of heading text to heading status
                        likely_headings = {}
                        for lo in line_objs:
                            likely_headings[lo["text"]] = lo.get("likely_heading", False)
                        
                        # Extract text column by column with enhanced processing
                        column_texts = self.extract_text_by_columns(page)
                        
                        # Track all lines with their page numbers for boilerplate detection
                        all_lines = []
                        
                        # Process each column
                        for column_text in column_texts:
                            # Split column text into lines
                            col_lines = column_text.split('\n')
                            
                            # Process each line for headings and content
                            for line in col_lines:
                                if not line.strip():
                                    continue
                                    
                                # Create a simple line object
                                line_obj = {
                                    "text": line.strip(),
                                    "likely_heading": False
                                }
                                
                                # Check if this line matches any of our detected headings
                                for heading_text, is_heading in likely_headings.items():
                                    if heading_text in line and is_heading:
                                        line_obj["likely_heading"] = True
                                        break
                                
                                all_lines.append(line_obj)
                            
                        pages_with_lines.append((i, all_lines))
                        total_pages_processed += 1
                        
                        # Identify potential boilerplate lines
                        unique_normed = set()
                        for lo in all_lines:
                            norm = self.advanced_normalize(lo["text"])
                            if norm:
                                unique_normed.add(norm)
                        for n in unique_normed:
                            normed_line_pages.setdefault(n, set()).add(i)
                    
                    except ValueError as page_err:
                        # Check specifically for negative width/height error
                        if "negative width or height" in str(page_err):
                            print(f"Warning: Skipping page {i} due to layout issues")
                            problematic_pages += 1
                            continue
                        else:
                            raise page_err
                    except Exception as page_err:
                        print(f"Warning: Error processing page {i}: {page_err}")
                        problematic_pages += 1
                        continue

                # If too many pages were problematic, switch to fallback method
                if problematic_pages > 0 and (total_pages_processed == 0 or problematic_pages / num_pages > 0.2):
                    print(f"Too many problematic pages ({problematic_pages}/{num_pages}). Switching to fallback method.")
                    return self.extract_using_fallback()

                # If we couldn't extract any content, try the fallback method
                if not pages_with_lines:
                    print(f"No content extracted from {self.pdf_path}. Switching to fallback method.")
                    return self.extract_using_fallback()

                # Determine boilerplate lines
                boilerplate_normed = set()
                for normed_line, pset in normed_line_pages.items():
                    if len(pset) / num_pages >= self.boilerplate_threshold:
                        boilerplate_normed.add(normed_line)
                self.print_boilerplate_lines(boilerplate_normed, normed_line_pages)

                filtered_lines = []
                in_footnote = False

                # Filter out footnotes and boilerplate
                for page_num, line_objs in pages_with_lines:
                    for lo in line_objs:
                        line_text = lo["text"]
                        if not line_text.strip():
                            continue

                        if in_footnote:
                            # If we hit a new heading or an empty line, end footnote consumption
                            if not line_text.strip() or lo["likely_heading"]:
                                in_footnote = False
                                continue
                            else:
                                continue

                        # If line looks like a footnote reference, skip
                        if self.is_footnote_source(line_text):
                            in_footnote = True
                            continue

                        line_text = self.remove_links(line_text)
                        if not line_text.strip():
                            continue

                        norm = self.advanced_normalize(line_text)
                        if not norm or norm in boilerplate_normed:
                            continue
                        if self.contains_of_contents(line_text):
                            continue
                        if self.is_toc_dotline(line_text):
                            continue

                        heading_flag = lo["likely_heading"]
                        filtered_lines.append((page_num, line_text.strip(), heading_flag))

                # Build text chunks, track headings
                chunks = []
                buffer = []
                current_heading = ""

                def flush_buffer():
                    """Dump the buffered lines into a chunk if any."""
                    nonlocal current_heading
                    if buffer:
                        min_page = min(x[0] for x in buffer)
                        max_page = max(x[0] for x in buffer)
                        chunk_text = "\n".join(x[1] for x in buffer)
                        chunks.append({
                            "heading": current_heading,
                            "text": chunk_text,
                            "start_page": min_page,
                            "end_page": max_page
                        })
                        buffer.clear()

                for (pnum, text_line, is_heading) in filtered_lines:
                    if is_heading:
                        # Before we switch heading, flush existing buffer
                        flush_buffer()
                        current_heading = text_line
                        self.global_headings_list.append((pnum, text_line))
                        self.page_headings_map[pnum].append(text_line)
                    else:
                        buffer.append((pnum, text_line))

                flush_buffer()

                # Now extract tables with enhanced multi-pass detection and hybrid metadata conversion
                tables_info = self.table_detector.detect_complete_tables(pdf)

                # Insert each table as its own chunk with hybrid metadata
                for tinfo in tables_info:
                    pg = tinfo["page"]
                    heading_for_table = tinfo["heading"]
                    table_text = tinfo["text"]
                    
                    # Get enhanced metadata from table detection
                    table_metadata = tinfo.get("table_metadata", {})
                    
                    # Update narrative length in metadata now that we have the text
                    if "narrative_length" in table_metadata:
                        table_metadata["narrative_length"] = len(table_text)
                    
                    # Create enhanced table chunk with hybrid metadata support
                    table_chunk = {
                        "heading": heading_for_table,
                        "text": table_text,
                        "start_page": pg,
                        "end_page": pg,
                        "table_type": tinfo["table_type"],
                        "table_metadata": table_metadata
                    }
                    
                    # Add structured metadata for hybrid approach
                    if table_metadata.get("contains_dosage") or table_metadata.get("contains_pricing"):
                        # This table contains medical data, add extraction hints
                        extraction_hints = {
                            "key_numbers": self._extract_key_numbers(table_text),
                            "key_terms": self._extract_key_medical_terms(table_text),
                            "relationships": self._identify_data_relationships(table_metadata)
                        }
                        table_metadata["extraction_hints"] = extraction_hints
                    
                    chunks.append(table_chunk)

                # Create final document structure with enhanced table summary
                final_structure = {
                    "doc_id": self.doc_id,
                    "created_date": self.created_date,
                    "country": self.country,
                    "source_type": self.source_type,
                    "chunks": chunks
                }
                
                # Add enhanced table summary with hybrid metadata insights
                if tables_info:
                    table_summary = {
                        "total_tables_found": len(tables_info),
                        "tables_by_page": {},
                        "table_storage_info": "Tables stored as individual chunks with hybrid metadata (narrative + structured)",
                        "medical_table_insights": {
                            "pricing_tables": sum(1 for t in tables_info if t.get("table_metadata", {}).get("contains_pricing", False)),
                            "dosage_tables": sum(1 for t in tables_info if t.get("table_metadata", {}).get("contains_dosage", False)),
                            "medication_tables": sum(1 for t in tables_info if t.get("table_metadata", {}).get("contains_medication", False)),
                            "multi_pass_detection_summary": {
                                "pass_1_standard": sum(1 for t in tables_info if t.get("table_metadata", {}).get("extraction_method") == "pass_1_standard"),
                                "pass_2_relaxed": sum(1 for t in tables_info if t.get("table_metadata", {}).get("extraction_method") == "pass_2_relaxed"),
                                "pass_3_medical": sum(1 for t in tables_info if t.get("table_metadata", {}).get("extraction_method") == "pass_3_medical")
                            }
                        }
                    }
                    
                    for tinfo in tables_info:
                        page_num = tinfo["page"]
                        if page_num not in table_summary["tables_by_page"]:
                            table_summary["tables_by_page"][page_num] = []
                        
                        page_table_info = {
                            "heading": tinfo["heading"],
                            "narrative_length": len(tinfo["text"]),
                            "extraction_method": tinfo.get("table_metadata", {}).get("extraction_method", "unknown"),
                            "original_rows": tinfo.get("table_metadata", {}).get("original_rows", "unknown"),
                            "primary_content_type": tinfo.get("table_metadata", {}).get("primary_content_type", "general"),
                            "contains_medical_data": bool(
                                tinfo.get("table_metadata", {}).get("contains_dosage") or 
                                tinfo.get("table_metadata", {}).get("contains_pricing") or 
                                tinfo.get("table_metadata", {}).get("contains_medication")
                            )
                        }
                        
                        table_summary["tables_by_page"][page_num].append(page_table_info)
                    
                    final_structure["_table_detection_summary"] = table_summary
                    
                    # Report enhanced table storage and detection insights
                    medical_count = table_summary["medical_table_insights"]["pricing_tables"] + table_summary["medical_table_insights"]["dosage_tables"]
                    print(f"  📍 Table storage: {len(tables_info)} tables stored as chunks with hybrid metadata")
                    print(f"  🏥 Medical table insights: {medical_count} tables contain dosage/pricing data")
                    print(f"  📊 Multi-pass detection: P1={table_summary['medical_table_insights']['multi_pass_detection_summary']['pass_1_standard']}, "
                            f"P2={table_summary['medical_table_insights']['multi_pass_detection_summary']['pass_2_relaxed']}, "
                            f"P3={table_summary['medical_table_insights']['multi_pass_detection_summary']['pass_3_medical']}")
                    print(f"  📋 Enhanced metadata added to '_table_detection_summary' field")

                return final_structure

        except Exception as e:
            print(f"Error reading {self.pdf_path}: {e}")
            # Try fallback method if primary extraction fails
            return self.extract_using_fallback()

    def _extract_key_numbers(self, text):
        """Extract key numerical values for extraction hints."""
        numbers = re.findall(r'\d+(?:[.,]\d+)?(?:\s*[€$%])?', text)
        return numbers[:10]  # Limit to first 10 to avoid bloat

    def _extract_key_medical_terms(self, text):
        """Extract key medical terms for extraction hints."""
        medical_terms = []
        common_terms = ['sorafenib', 'lenvatinib', 'treatment', 'therapy', 'dose', 'cost', 'patient', 'study']
        text_lower = text.lower()
        
        for term in common_terms:
            if term in text_lower:
                medical_terms.append(term)
        
        return medical_terms

    def _identify_data_relationships(self, metadata):
        """Identify potential data relationships based on metadata."""
        relationships = []
        
        if metadata.get("contains_dosage") and metadata.get("contains_medication"):
            relationships.append("drug-dose")
        
        if metadata.get("contains_pricing") and metadata.get("contains_medication"):
            relationships.append("drug-cost")
        
        if metadata.get("contains_dosage"):
            relationships.append("dose-frequency")
        
        if metadata.get("contains_comparisons"):
            relationships.append("comparative-analysis")
        
        return relationships


    def extract_using_fallback(self):
        """
        Fallback method for problematic PDFs that can't be processed normally.
        Uses PyPDF2 for more reliable text extraction when pdfplumber fails.
        Enhanced with hyphenation and paragraph cohesion improvements.
        """
        try:
            import PyPDF2
            
            print(f"Using fallback extraction for {self.pdf_path}")
            
            # Create a basic document structure
            doc_structure = {
                "doc_id": self.doc_id,
                "created_date": self.created_date,
                "country": self.country,
                "source_type": self.source_type,
                "chunks": []
            }
            
            # Open with PyPDF2 as a more robust alternative
            with open(self.pdf_path, 'rb') as file:
                reader = PyPDF2.PdfReader(file)
                
                print(f"PDF has {len(reader.pages)} pages")
                
                # Extract text page by page
                current_chunk_text = []
                current_heading = "Introduction"
                start_page = 1
                
                # Process each page
                for page_num, page in enumerate(reader.pages, 1):
                    try:
                        text = page.extract_text()
                        
                        # Skip empty pages
                        if not text or not text.strip():
                            continue
                        
                        # Apply text improvements to fallback method too
                        lines = text.split('\n')
                        lines = self.merge_hyphenated_words(lines)
                        lines = self.improve_paragraph_cohesion(lines)
                        improved_text = '\n'.join(lines)
                        
                        # Check for potential section headings
                        lines = improved_text.split('\n')
                        potential_heading = None
                        
                        for line in lines[:5]:  # Look at first few lines for potential headings
                            clean_line = line.strip()
                            if not clean_line:
                                continue
                                
                            # Simple heuristic for headings: short lines that are capitalized or numbered
                            if (len(clean_line.split()) <= 7 and 
                                (clean_line.isupper() or 
                                (any(char.isdigit() for char in clean_line[:3]) and 
                                not clean_line.lower().startswith("page")))):
                                potential_heading = clean_line
                                break
                        
                        # If we found a potential heading, start a new chunk
                        if potential_heading and len(current_chunk_text) > 0:
                            # Save the previous chunk
                            combined_text = "\n\n".join(current_chunk_text)
                            doc_structure["chunks"].append({
                                "heading": current_heading,
                                "text": combined_text,
                                "start_page": start_page,
                                "end_page": page_num - 1
                            })
                            
                            # Start a new chunk
                            current_chunk_text = [improved_text]
                            current_heading = potential_heading
                            start_page = page_num
                        else:
                            # Continue with current chunk
                            current_chunk_text.append(improved_text)
                        
                        # Create a new chunk every few pages if no natural breaks found
                        if page_num - start_page >= 4 and not potential_heading:
                            combined_text = "\n\n".join(current_chunk_text)
                            doc_structure["chunks"].append({
                                "heading": current_heading,
                                "text": combined_text,
                                "start_page": start_page,
                                "end_page": page_num
                            })
                            
                            # Reset for next chunk
                            current_chunk_text = []
                            current_heading = f"Section starting on page {page_num + 1}"
                            start_page = page_num + 1
                            
                    except Exception as page_error:
                        print(f"Warning: Error processing page {page_num} in fallback method: {page_error}")
                        continue
                
                # Add any remaining text
                if current_chunk_text:
                    combined_text = "\n\n".join(current_chunk_text)
                    doc_structure["chunks"].append({
                        "heading": current_heading,
                        "text": combined_text,
                        "start_page": start_page,
                        "end_page": len(reader.pages)
                    })
            
            print(f"Fallback extraction completed: created {len(doc_structure['chunks'])} chunks")
            return doc_structure
            
        except Exception as fallback_error:
            print(f"Fallback extraction also failed: {fallback_error}")
            # Return empty structure if all methods fail
            return {
                "doc_id": self.doc_id,
                "created_date": self.created_date,
                "country": self.country,
                "source_type": self.source_type,
                "chunks": []
            }

    @staticmethod
    def process_pdfs(
        input_dir,
        output_dir,
        boilerplate_threshold=0.3,
        doc_id=None,
        language="unknown",
        region="unknown",
        title="Unknown Title",
        created_date="unknown_date",
        keywords=None
    ):
        """Process all PDFs in a folder and save extracted JSON data."""
        if not os.path.exists(output_dir):
            os.makedirs(output_dir)

        processed_files = 0
        errors = 0
        
        for root, _, files in os.walk(input_dir):
            for file in files:
                if file.lower().endswith(".pdf"):
                    pdf_path = os.path.join(root, file)
                    try:
                        # Create processor and extract content
                        processor = PDFProcessor(
                            pdf_path,
                            boilerplate_threshold=boilerplate_threshold,
                            doc_id=os.path.splitext(file)[0],
                            language=language,
                            region=region,
                            title=title,
                            created_date=created_date,
                            keywords=keywords or []
                        )

                        result = processor.extract_preliminary_chunks()
                        if result and result["chunks"]:
                            # Get exact relative path from input directory
                            rel_path = os.path.relpath(root, input_dir)
                            
                            # Create identical folder structure in output directory
                            output_subdir = os.path.join(output_dir, rel_path)
                            os.makedirs(output_subdir, exist_ok=True)

                            # Output file path with same name as input (plus _cleaned)
                            output_file = os.path.join(
                                output_subdir,
                                f"{os.path.splitext(file)[0]}_cleaned.json"
                            )
                            
                            with open(output_file, "w", encoding="utf-8") as f:
                                json.dump(result, f, indent=2, ensure_ascii=False)
                                
                            processed_files += 1
                            print(f"Successfully processed: {pdf_path} -> {output_file}")
                        else:
                            errors += 1
                            print(f"Warning: No chunks extracted from {pdf_path}")
                    except Exception as e:
                        errors += 1
                        print(f"Error processing {pdf_path}: {e}")
        
        print(f"Processing complete. Successfully processed {processed_files} files with {errors} errors.")

<|MERGE_RESOLUTION|>--- conflicted
+++ resolved
@@ -8,11 +8,6 @@
 import statistics
 import pdfplumber
 from collections import defaultdict
-<<<<<<< HEAD
-import numpy as np  # Add this to the existing imports
-from typing import Dict, Any, List  # Add List if you use it in any methods
-
-=======
 import numpy as np
 from typing import Dict, Any, Optional, List
 
@@ -848,7 +843,6 @@
 
         print(f"  ✅ Multi-pass detection complete: {len(tables_info)} validated tables")
         return tables_info
->>>>>>> 3ec1c54a
 
 
 class PDFProcessor:
@@ -1277,40 +1271,6 @@
         return cleaned
 
 
-<<<<<<< HEAD
-
-    @staticmethod
-    def flatten_table(table):
-        """
-        Like the original, but
-        • runs through pandas to drop empty cols/rows
-        • keeps header row
-        • still emits plain-text “Row X: col1|col2|…”
-        """
-        if not table or len(table) < 2:
-            return ""
-
-        # Build DataFrame
-        df = pd.DataFrame(table[1:], columns=table[0])
-
-        # Drop completely-empty rows / cols
-        df = df.dropna(axis=0, how="all").dropna(axis=1, how="all")
-        if df.empty:
-            return ""
-
-        # Clean cells (collapse whitespace, remove line breaks)
-        df = df.applymap(lambda x: re.sub(r'\s+', ' ', str(x).strip()) if pd.notnull(x) else "")
-
-        # Header
-        header = "|".join(df.columns)
-
-        # Rows
-        lines = [f"Row {i+1}: " + "|".join(str(v) for v in row)
-                for i, row in df.iterrows()]
-
-        return f"HEADER: {header}\n" + "\n".join(lines)
-
-=======
     def extract_text_by_columns(self, page):
         """
         Extract text from a page considering column layout.
@@ -1390,7 +1350,6 @@
             significant_gaps.sort()
             column_boundaries = [0] + significant_gaps + [page.width]
             return len(column_boundaries) - 1, column_boundaries
->>>>>>> 3ec1c54a
 
     def extract_preliminary_chunks(self):
         """
